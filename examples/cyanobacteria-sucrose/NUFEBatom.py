import random
import argparse
import numpy as np
import pickle
from string import Template

parser = argparse.ArgumentParser(description='Create atom definition files')
parser.add_argument('--n', dest='num', action='store',
                   default=1,
                   help='Create atom definition files for NUFEB with --n #files desired (default is 1)')
parser.add_argument('--r', dest='reps', action='store',
                   default=1,
                   help='Number of replicates')
parser.add_argument('--c',dest='culture_type',action='store',default='co',
                    help='Set culture conditions with --c (co-culture), --ax-c (cyano), --ax-e (e.coli)')
parser.add_argument('--co2', dest='co2', action='store',
                   default=1e3,
                   help='Set initial CO2 concentration (mM)')
parser.add_argument('--d', dest='dims', action='store', type=str,
                   default='1e-4,1e-4,1e-5',
                   help='Set simulation box dimensions (m)')
parser.add_argument('--t', dest='timesteps', action='store',
                   default=30000,
                   help='Number of timesteps to run')
parser.add_argument('--suc', dest='sucrose', action='store',
                   default=1e-19,
                   help='Set initial sucrose concentration (mM)')
parser.add_argument('--diff', dest='diffusion', action='store',
                   default=0,
                   help='Turn diffusion calculation off')
parser.add_argument('--grid', dest='grid', action='store',
                   default=2,
                   help='Diffusion grid density (grids/um)')
parser.add_argument('--dump', dest='dump', action='store',
                   default='hdf5',
                   help='Dump to HDf5 or VTK')
args = parser.parse_args()

mu_cyanos = round(0.06/3600,7)
mu_ecw = 2.7e-04
CO2MW = 44.01
SucMW = 342.3

for n in range(1,int(args.num)+1):
    SucRatio = round(random.random(),3)
    if args.culture_type == 'co':
        cell_types = ['cyano','ecw']
        n_cyanos = int(random.uniform(1,100))
        n_ecw = int(random.uniform(1,100))
        n_cells = n_cyanos + n_ecw
        cyGroup = 'group CYANO type 1'
        ecwGroup = 'group ECW type 2'
        cyDiv = f'fix d1 CYANO divide 100 v_EPSdens v_divDia1 {random.randint(1,1e6)}'
        ecwDiv = f'fix d2 ECW divide 100 v_EPSdens v_divDia2 {random.randint(1,1e6)}'
    elif args.culture_type == 'ax-c':
        cell_types = ['cyano']
        n_cyanos = int(random.uniform(1,100))
        n_ecw = 0
        n_cells = n_cyanos
        cyGroup = 'group CYANO type 1'
        ecwGroup = ''
        cyDiv = f'fix d1 CYANO divide 100 v_EPSdens v_divDia1 {random.randint(1,1e6)}'
        ecwDiv = ''
    elif args.culture_type == 'ax-e':
        cell_types = ['ecw']
        n_ecw = int(random.uniform(1,100))
        n_cyanos=0
        n_cells = n_ecw
        cyGroup = ''
        ecwGroup = 'group ECW type 1'
        cyDiv = ''
        ecwDiv = f'fix d2 ECW divide 100 v_EPSdens v_divDia2 {random.randint(1,1e6)}'

    InitialConditions = {'cyano': {'StartingCells' : n_cyanos,'GrowthRate' : mu_cyanos,
           'min_size' : 1.37e-6, 'max_size' : 1.94e-6, 'Density' : 370,
             'K_s' : {'sub' : 3.5e-4,'o2' : 2e-4, 'suc' : 1e-2,'co2' : 1.38e-4,'gco2' : 0},
            'GrowthParams' : {'Yield' : 0.55,'Maintenance' : 0,'Decay' : 0}},
             'ecw': {'StartingCells' : n_ecw,'GrowthRate' : mu_ecw,
           'min_size' : 8.8e-7, 'max_size' : 1.04e-6, 'Density' : 236,
             'K_s' : {'sub' : 0,'o2' : 1e-3, 'suc' : 3.6,'co2' : 5e-2,'gco2' : 0},
            'GrowthParams' : {'Yield' : 0.43,'Maintenance' : 9.50e-7,'Decay' : 2e-5}},
            'Nutrients' : {'Concentration' :  {'sub' : 1e-1,'o2' : 9e-3, 'suc' : float(args.sucrose)*SucMW*1e-3, 'co2' : float(args.co2)*CO2MW*1e-3,'gco2' : 2e-2},
            'State' : {'sub' : 'g','o2' : 'l', 'suc' : 'l', 'co2' : 'l','gco2' : 'g'},
            'xbc' : {'sub' : 'nn','o2' : 'nn', 'suc' : 'nn', 'co2' : 'nn','gco2' : 'pp'},
            'ybc' : {'sub' : 'nn','o2' : 'nn', 'suc' : 'nn', 'co2' : 'nn','gco2' : 'pp'},
            'zbc' : {'sub' : 'nn','o2' : 'nn', 'suc' : 'nn', 'co2' : 'nn','gco2' : 'pp'}},
            'Diff_c' : {'sub' : 0,'o2' : 2.30e-9, 'suc' : 5.2e-10,'co2' : 1.9e-09,'gco2' : 0},
            'Dimensions' : [float(x) for x in args.dims.split(',')],'SucRatio' : SucRatio,'Replicates' : int(args.reps)

            }
    grids = int(args.grid)
    while True:
        if InitialConditions["Dimensions"][0]*1e6 % grids == 0 and InitialConditions["Dimensions"][1]*1e6 % grids == 0 and InitialConditions["Dimensions"][2]*1e6 % grids == 0:
            Mesh = f'{int(InitialConditions["Dimensions"][0]*1e6/grids)} {int(InitialConditions["Dimensions"][1]*1e6/grids)} {int(InitialConditions["Dimensions"][2]*1e6/grids)}'
            break
        else:
            grids +=1
    
    NutesNum = len(InitialConditions['Nutrients']['Concentration'])
    for r in range(1,int(args.reps)+1):    
        L = [' NUFEB Simulation\r\n\n',f'     {n_cells} atoms \n',
             f'     {len(cell_types)} atom types \n',f'     {NutesNum} nutrients \n\n',
             f'  0.0e-4   {InitialConditions["Dimensions"][0] :.2e}  xlo xhi \n',f'  0.0e-4   {InitialConditions["Dimensions"][1] :.2e}  ylo yhi \n',
             f'  0.0e-4   {InitialConditions["Dimensions"][2] :.2e}  zlo zhi \n\n', ' Atoms \n\n'
             ]
    
        j = 1
        for c, CellType in enumerate(cell_types,start=1):
            for i in range(j,InitialConditions[CellType]['StartingCells']+j):
                size = random.uniform(InitialConditions[CellType]['min_size'], 
                                      InitialConditions[CellType]['max_size'])
                x = random.uniform(0+size,InitialConditions['Dimensions'][0]-size)
                y = random.uniform(0+size,InitialConditions['Dimensions'][1]-size)
                z = random.uniform(0+size,InitialConditions['Dimensions'][2]-size)
                L.append(f'     %d {c} {size :.2e}  {InitialConditions[CellType]["Density"]} {x :.2e} {y :.2e} {z :.2e} {size :.2e} \n'% (i))
                j += 1
    
        L.append('\n')
        L.append(' Nutrients \n\n')
        for i,nute in enumerate(InitialConditions['Nutrients']['Concentration'].keys()):
            L.append(f'     %d {nute} {InitialConditions["Nutrients"]["State"][nute]} {InitialConditions["Nutrients"]["xbc"][nute]} {InitialConditions["Nutrients"]["ybc"][nute]} {InitialConditions["Nutrients"]["zbc"][nute]} {InitialConditions["Nutrients"]["Concentration"][nute] :.2e} {InitialConditions["Nutrients"]["Concentration"][nute] :.2e} \n'% (i+1))
        
        L.append('\n')
        L.append(' Type Name \n\n')
        for c, CellType in enumerate(cell_types,start=1):
            L.append(f'     {c} {CellType}  \n')
        L.append('\n')
        L.append(' Diffusion Coeffs \n\n')
        for key in InitialConditions['Diff_c'].keys():
            L.append(f'     {key} {InitialConditions["Diff_c"][key]} \n')
        L.append('\n')
        L.append(' Growth Rate \n\n')
        for CellType in cell_types:
            L.append(f'     {CellType} {InitialConditions[CellType]["GrowthRate"]} \n')
        L.append('\n')
        L.append(' Ks \n\n')   
        for CellType in cell_types:
            k = f'     {CellType}'
            for key in InitialConditions[CellType]['K_s'].keys():
                k = k + ' ' + str(InitialConditions[CellType]['K_s'][key])
            k = k + f' \n'
            L.append(k) 
        L.append('\n')
        for key in InitialConditions["cyano"]['GrowthParams'].keys():
            L.append(' ' + key + f' \n\n')
            for CellType in cell_types:
                L.append(f'     {CellType} {InitialConditions[CellType]["GrowthParams"][key]} \n')
            L.append('\n')
            
                
        L.append('\n\n')
    
        #write atom definition file
        f= open(f"atom_{n}_{r}.in","w+")
        f.writelines(L)
    if args.dump =='hdf5':
        DumpText = 'dump        du1 all bio/hdf5 100 dump_*.h5 id type radius x y z con upt act yie'
    elif args.dump == 'vtk':
        DumpText = 'dump		du1 all vtk 100 atom_*.vtu id type diameter x y z'
    else:
        DumpText = ''
        
    #write initial conditions pickle file
    dumpfile = open(f"run_{n}.pkl",'wb')
    pickle.dump(InitialConditions,dumpfile)
    dumpfile.close()
    #write Inputscript
    #open the file
    filein = open( 'Inputscript-template.txt' )
    #read it
    src = Template( filein.read() )
    #do the substitution
    result = src.safe_substitute({'n' : n, 'SucRatio' : SucRatio,
                                  'Replicates' : args.reps,'Timesteps' : args.timesteps,
                                  'Closed' : args.diffusion,'CYANOGroup' : cyGroup,
                                  'ECWGroup' : ecwGroup,
                                  'Zheight' : InitialConditions["Dimensions"][2],
                                 'CYANODiv'  : cyDiv, 'ECWDiv' : ecwDiv,
<<<<<<< HEAD
                                 'GridMesh' : f'{int(InitialConditions["Dimensions"][0]*1e6*args.grid)} {int(InitialConditions["Dimensions"][1]*1e6*args.grid)} {int(InitialConditions["Dimensions"][2]*1e6*args.grid)}',
                                 'DumpOutput' : DumpText})
=======
                                 'GridMesh' : Mesh})
>>>>>>> 2e35992e
    f= open(f"Inputscript_{n}.lammps","w+")
    f.writelines(result)
    #write slurm script
    #open the file
    filein = open( 'slurm-template.txt' )
    #read it
    src = Template( filein.read() )
    #do the substitution
    result = src.safe_substitute({'n' : n, 'job' : f"NUFEB_cyano{n}",'USER' : 'sakkosjo','Reps'  : args.reps})
    f= open(f"Inputscript_{n}.slurm","w+")
    f.writelines(result)<|MERGE_RESOLUTION|>--- conflicted
+++ resolved
@@ -95,31 +95,31 @@
             break
         else:
             grids +=1
-    
+
     NutesNum = len(InitialConditions['Nutrients']['Concentration'])
-    for r in range(1,int(args.reps)+1):    
+    for r in range(1,int(args.reps)+1):
         L = [' NUFEB Simulation\r\n\n',f'     {n_cells} atoms \n',
              f'     {len(cell_types)} atom types \n',f'     {NutesNum} nutrients \n\n',
              f'  0.0e-4   {InitialConditions["Dimensions"][0] :.2e}  xlo xhi \n',f'  0.0e-4   {InitialConditions["Dimensions"][1] :.2e}  ylo yhi \n',
              f'  0.0e-4   {InitialConditions["Dimensions"][2] :.2e}  zlo zhi \n\n', ' Atoms \n\n'
              ]
-    
+
         j = 1
         for c, CellType in enumerate(cell_types,start=1):
             for i in range(j,InitialConditions[CellType]['StartingCells']+j):
-                size = random.uniform(InitialConditions[CellType]['min_size'], 
+                size = random.uniform(InitialConditions[CellType]['min_size'],
                                       InitialConditions[CellType]['max_size'])
                 x = random.uniform(0+size,InitialConditions['Dimensions'][0]-size)
                 y = random.uniform(0+size,InitialConditions['Dimensions'][1]-size)
                 z = random.uniform(0+size,InitialConditions['Dimensions'][2]-size)
                 L.append(f'     %d {c} {size :.2e}  {InitialConditions[CellType]["Density"]} {x :.2e} {y :.2e} {z :.2e} {size :.2e} \n'% (i))
                 j += 1
-    
+
         L.append('\n')
         L.append(' Nutrients \n\n')
         for i,nute in enumerate(InitialConditions['Nutrients']['Concentration'].keys()):
             L.append(f'     %d {nute} {InitialConditions["Nutrients"]["State"][nute]} {InitialConditions["Nutrients"]["xbc"][nute]} {InitialConditions["Nutrients"]["ybc"][nute]} {InitialConditions["Nutrients"]["zbc"][nute]} {InitialConditions["Nutrients"]["Concentration"][nute] :.2e} {InitialConditions["Nutrients"]["Concentration"][nute] :.2e} \n'% (i+1))
-        
+
         L.append('\n')
         L.append(' Type Name \n\n')
         for c, CellType in enumerate(cell_types,start=1):
@@ -133,23 +133,23 @@
         for CellType in cell_types:
             L.append(f'     {CellType} {InitialConditions[CellType]["GrowthRate"]} \n')
         L.append('\n')
-        L.append(' Ks \n\n')   
+        L.append(' Ks \n\n')
         for CellType in cell_types:
             k = f'     {CellType}'
             for key in InitialConditions[CellType]['K_s'].keys():
                 k = k + ' ' + str(InitialConditions[CellType]['K_s'][key])
             k = k + f' \n'
-            L.append(k) 
+            L.append(k)
         L.append('\n')
         for key in InitialConditions["cyano"]['GrowthParams'].keys():
             L.append(' ' + key + f' \n\n')
             for CellType in cell_types:
                 L.append(f'     {CellType} {InitialConditions[CellType]["GrowthParams"][key]} \n')
             L.append('\n')
-            
-                
+
+
         L.append('\n\n')
-    
+
         #write atom definition file
         f= open(f"atom_{n}_{r}.in","w+")
         f.writelines(L)
@@ -159,7 +159,7 @@
         DumpText = 'dump		du1 all vtk 100 atom_*.vtu id type diameter x y z'
     else:
         DumpText = ''
-        
+
     #write initial conditions pickle file
     dumpfile = open(f"run_{n}.pkl",'wb')
     pickle.dump(InitialConditions,dumpfile)
@@ -176,12 +176,8 @@
                                   'ECWGroup' : ecwGroup,
                                   'Zheight' : InitialConditions["Dimensions"][2],
                                  'CYANODiv'  : cyDiv, 'ECWDiv' : ecwDiv,
-<<<<<<< HEAD
                                  'GridMesh' : f'{int(InitialConditions["Dimensions"][0]*1e6*args.grid)} {int(InitialConditions["Dimensions"][1]*1e6*args.grid)} {int(InitialConditions["Dimensions"][2]*1e6*args.grid)}',
                                  'DumpOutput' : DumpText})
-=======
-                                 'GridMesh' : Mesh})
->>>>>>> 2e35992e
     f= open(f"Inputscript_{n}.lammps","w+")
     f.writelines(result)
     #write slurm script
