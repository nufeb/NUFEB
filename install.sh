#!/bin/bash
cd ${0%/*} || exit 1 # Run from this directory

echo "Installing NUFEB.."
rootDir=$PWD

#### Copy package and lib files to LAMMPS directory #####
echo "Copying packages to LAMMPS.."
<<<<<<< HEAD
cp -rf "$currentDir"/src/* "$currentDir"/lammps/src/
cp -rf "$currentDir"/lib/* "$currentDir"/lammps/lib/

echo "Configuring Makefile.lammps.."

cd "$currentDir"/lammps/lib/nufeb
=======
cp -rf $rootDir/src/* $rootDir/lammps/src/
cp -rf $rootDir/lib/* $rootDir/lammps/lib/

echo "Configuring Makefile.lammps.."

cd $rootDir/lammps/lib/nufeb
>>>>>>> 8b5b1d01
cp Makefile.lammps_essential Makefile.lammps

declare -i vtk_hdf=0

for var in "$@"
do 
    if [ $var == "--enable-vtk" ] ; then
       cp Makefile.lammps_vtk8.0 Makefile.lammps
       cp ../vtk/Makefile.lammps_vtk8.0 ../vtk/Makefile.lammps
       vtk_hdf=$((vtk_hdf+1))
    elif [ $var == "--enable-hdf5" ]; then
       cp Makefile.lammps_hdf5 Makefile.lammps
       vtk_hdf=$((vtk_hdf+1))
    elif [ $var == "--enable-misc" ]; then continue
    elif [ $var == "--static" ]; then continue
    elif [ $var == "--shared" ]; then continue
    elif [ $var == "--serial" ]; then continue
    else
       echo "Unknown parameter"
       exit 1
    fi
done

if [ $vtk_hdf = 2 ]; then
echo $PWD
    cp Makefile.lammps_hdf5_vtk8.0 Makefile.lammps
fi

#### Build LAMMPS with NUFEB and VTK packages#####
echo "Installing required packages.."

<<<<<<< HEAD
cd "$currentDir"/lammps/src
=======
cd $rootDir/lammps/src
>>>>>>> 8b5b1d01
make yes-user-nufeb
make yes-granular

for var in "$@"
do 
    if [ $var == "--enable-vtk" ]; then
	make yes-user-vtk
    elif [ $var == "--enable-misc" ]; then
	make yes-misc
    fi
done

echo "Building NUFEB.."
for var in "$@"
do 
    if [ $var == "--serial" ]; then
	cd STUBS
        make
        cd ..
        make -j4 serial
        exit 1
   fi
done

for var in "$@"
do 
    if [ $var == "--static" ]; then
        make -j4 mpi mode=lib
        exit 1
   fi
done

for var in "$@"
do 
    if [ $var == "--shared" ]; then
        make -j4 mpi mode=shlib
        exit 1
   fi
done

make -j4 mpi

path=$rootDir/lammps/src
if grep -q $path ~/.bashrc; then
  echo -n
else
  echo "Writing path to .bashrc"
  echo "export PATH=\$PATH:$path" >> ~/.bashrc
fi

exit 1

<<<<<<< HEAD
#echo "Writing path to .bashrc"
#echo "export PATH=\$PATH:"$currentDir"/lammps/src/" >> ~/.bashrc
=======

>>>>>>> 8b5b1d01
<|MERGE_RESOLUTION|>--- conflicted
+++ resolved
@@ -6,21 +6,12 @@
 
 #### Copy package and lib files to LAMMPS directory #####
 echo "Copying packages to LAMMPS.."
-<<<<<<< HEAD
-cp -rf "$currentDir"/src/* "$currentDir"/lammps/src/
-cp -rf "$currentDir"/lib/* "$currentDir"/lammps/lib/
-
-echo "Configuring Makefile.lammps.."
-
-cd "$currentDir"/lammps/lib/nufeb
-=======
 cp -rf $rootDir/src/* $rootDir/lammps/src/
 cp -rf $rootDir/lib/* $rootDir/lammps/lib/
 
 echo "Configuring Makefile.lammps.."
 
 cd $rootDir/lammps/lib/nufeb
->>>>>>> 8b5b1d01
 cp Makefile.lammps_essential Makefile.lammps
 
 declare -i vtk_hdf=0
@@ -52,11 +43,7 @@
 #### Build LAMMPS with NUFEB and VTK packages#####
 echo "Installing required packages.."
 
-<<<<<<< HEAD
-cd "$currentDir"/lammps/src
-=======
 cd $rootDir/lammps/src
->>>>>>> 8b5b1d01
 make yes-user-nufeb
 make yes-granular
 
@@ -107,11 +94,4 @@
   echo "export PATH=\$PATH:$path" >> ~/.bashrc
 fi
 
-exit 1
-
-<<<<<<< HEAD
-#echo "Writing path to .bashrc"
-#echo "export PATH=\$PATH:"$currentDir"/lammps/src/" >> ~/.bashrc
-=======
-
->>>>>>> 8b5b1d01
+exit 1