--- conflicted
+++ resolved
@@ -270,11 +270,11 @@
   int ntypes = atom->ntypes;
   int nnus = bio->nnu;
 
-<<<<<<< HEAD
   if (nuconv == NULL) {
     nuconv = new int[nnus + 1]();
     nus = memory->create(nus, nnus + 1, ngrids, "kinetics:nus");
     nur = memory->create(nur, nnus + 1, ngrids, "kinetics:nur");
+    extnur = memory->create(extnur, nnus + 1, ngrids, "kinetics:extnur");
     nubs = memory->create(nubs, nnus + 1, "kinetics:nubs");
     grid_yield = memory->create(grid_yield, ntypes + 1, ngrids, "kinetic:grid_yield");
     activity = memory->create(activity, nnus + 1, 5, ngrids, "kinetics:activity");
@@ -286,22 +286,7 @@
 
     init_param();
   }
-  
-=======
-  nuconv = new int[nnus + 1]();
-  nus = memory->create(nus, nnus + 1, ngrids, "kinetics:nus");
-  nur = memory->create(nur, nnus + 1, ngrids, "kinetics:nur");
-  extnur = memory->create(extnur, nnus + 1, ngrids, "kinetics:extnur");
-  nubs = memory->create(nubs, nnus + 1, "kinetics:nubs");
-  grid_yield = memory->create(grid_yield, ntypes + 1, ngrids, "kinetic:grid_yield");
-  activity = memory->create(activity, nnus + 1, 5, ngrids, "kinetics:activity");
-  gibbs_cata = memory->create(gibbs_cata, ntypes + 1, ngrids, "kinetics:gibbs_cata");
-  gibbs_anab = memory->create(gibbs_anab, ntypes + 1, ngrids, "kinetics:gibbs_anab");
-  sh = memory->create(sh, ngrids, "kinetics:sh");
-  fv = memory->create(fv, 3, ngrids, "kinetcis:fv");
-  xdensity = memory->create(xdensity, ntypes + 1, ngrids, "kinetics:xdensity");
-
->>>>>>> 8b5b1d01
+
   // Fitting initial domain decomposition to the grid 
   for (int i = 0; i < comm->procgrid[0]; i++) {
     int n = nx * i * 1.0 / comm->procgrid[0];
